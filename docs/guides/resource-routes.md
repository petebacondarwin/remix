---
title: Resource Routes
---

# Resource Routes

Resource Routes are not part of your application UI, but are still part of your application. They can send any kind of Response.

Most routes in Remix are UI Routes, or routes that actually render a component. But routes don't always have to render components. There are a handful of cases where you want to use route as a general purpose endpoint to your website. Here are a few examples:

- JSON API for a mobile app that reuses server-side code with the Remix UI
- Dynamically generating PDFs
- Dynamically generating social images for blog posts or other pages
- Webhooks for other services like Stripe or GitHub
- a CSS file that dynamically renders custom properties for a user's preferred theme

## Creating Resource Routes

If a route doesn't export a default component, it can be used as a Resource Route. If called with `GET`, the loader's response is returned and none of the parent route loaders are called either (because those are needed for the UI, but this is not the UI). If called with `POST`, the action's response is called.

For example, consider a UI Route that renders a report, note the link:

```tsx lines=[10-12] filename=app/routes/reports/$id.js
export async function loader({ params }) {
  return json(await getReport(params.id));
}

export default function Report() {
  const report = useLoaderData();
  return (
    <div>
      <h1>{report.name}</h1>
      <Link to="pdf" reloadDocument>
        View as PDF
      </Link>
      {/* ... */}
    </div>
  );
}
```

It's linking to a PDF version of the page. To make this work we can create a Resource Route below it. Notice that it has no component: that makes it a Resource Route.

```tsx filename=app/routes/reports/$id/pdf.ts
export async function loader({ params }) {
  const report = await getReport(params.id);
  const pdf = await generateReportPDF(report);
  return new Response(pdf, {
    status: 200,
    headers: {
      "Content-Type": "application/pdf",
    },
  });
}
```

When the user clicks the link from the UI route, they will navigate to the PDF.

## Linking to Resource Routes

<docs-error>It’s imperative that you use <code>reloadDocument</code> on any Links to Resource Routes</docs-error>

There's a subtle detail to be aware of when linking to resource routes. You need to link to it with `<Link reloadDocument>` or a plain `<a href>`. If you link to it with a normal `<Link to="pdf">` without `reloadDocument`, then the resource route will be treated as a UI route. Remix will try to get the data with `fetch` and render the component. Don't sweat it too much, you'll get a helpful error message if you make this mistake.

## URL Escaping

You'll probably want to add a file extension to your resource routes. This is tricky because one of Remix's route file naming conventions is that `.` becomes `/` so you can nest the URL without nesting the UI.

To add a `.` to a route's path, use the `[]` escape characters. Our PDF route file name would change like so:

```sh
# original
# /reports/123/pdf
app/routes/reports/$id/pdf.ts

# with a file extension
# /reports/123.pdf
app/routes/reports/$id[.pdf].ts

# or like this, the resulting URL is the same
app/routes/reports/$id[.]pdf.ts
```

## Handling different request methods

To handle `GET` requests export a loader function:

```ts
<<<<<<< HEAD
import { json } from "@remix-run/node";
import type { LoaderFunction } from "@remix-run/node";
=======
import { json } from "@remix-run/{runtime}";
import type { LoaderFunction } from "@remix-run/{runtime}";
>>>>>>> e2ea9e42

export const loader: LoaderFunction = async ({
  request,
}) => {
  // handle "GET" request

  return json({ success: true }, 200);
};
```

To handle `POST`, `PUT`, `PATCH` or `DELETE` requests export an action function:

```ts
<<<<<<< HEAD
import type { ActionFunction } from "@remix-run/node";
=======
import type { ActionFunction } from "@remix-run/{runtime}";
>>>>>>> e2ea9e42

export const action: ActionFunction = async ({
  request,
}) => {
  switch (request.method) {
    case "POST": {
      /* handle "POST" */
    }
    case "PUT": {
      /* handle "PUT" */
    }
    case "PATCH": {
      /* handle "PATCH" */
    }
    case "DELETE": {
      /* handle "DELETE" */
    }
  }
};
```

## Webhooks

Resource routes can be used to handle webhooks. For example, you can create a webhook that receives notifications from GitHub when a new commit is pushed to a repository:

```ts
<<<<<<< HEAD
import type { ActionFunction } from "@remix-run/node";
import { json } from "@remix-run/node";
=======
import type { ActionFunction } from "@remix-run/{runtime}";
import { json } from "@remix-run/{runtime}";
>>>>>>> e2ea9e42
import crypto from "crypto";

export const action: ActionFunction = async ({
  request,
}) => {
  if (request.method !== "POST") {
    return json({ message: "Method not allowed" }, 405);
  }
  const payload = await request.json();

  /* Validate the webhook */
  const signature = request.headers.get(
    "X-Hub-Signature-256"
  );
  const generatedSignature = `sha256=${crypto
    .createHmac("sha256", process.env.GITHUB_WEBHOOK_SECRET)
    .update(JSON.stringify(payload))
    .digest("hex")}`;
  if (signature !== generatedSignature) {
    return json({ message: "Signature mismatch" }, 401);
  }

  /* process the webhook (e.g. enqueue a background job) */

  return json({ success: true }, 200);
};
```<|MERGE_RESOLUTION|>--- conflicted
+++ resolved
@@ -86,13 +86,8 @@
 To handle `GET` requests export a loader function:
 
 ```ts
-<<<<<<< HEAD
-import { json } from "@remix-run/node";
-import type { LoaderFunction } from "@remix-run/node";
-=======
 import { json } from "@remix-run/{runtime}";
 import type { LoaderFunction } from "@remix-run/{runtime}";
->>>>>>> e2ea9e42
 
 export const loader: LoaderFunction = async ({
   request,
@@ -106,11 +101,7 @@
 To handle `POST`, `PUT`, `PATCH` or `DELETE` requests export an action function:
 
 ```ts
-<<<<<<< HEAD
-import type { ActionFunction } from "@remix-run/node";
-=======
 import type { ActionFunction } from "@remix-run/{runtime}";
->>>>>>> e2ea9e42
 
 export const action: ActionFunction = async ({
   request,
@@ -137,13 +128,8 @@
 Resource routes can be used to handle webhooks. For example, you can create a webhook that receives notifications from GitHub when a new commit is pushed to a repository:
 
 ```ts
-<<<<<<< HEAD
-import type { ActionFunction } from "@remix-run/node";
-import { json } from "@remix-run/node";
-=======
 import type { ActionFunction } from "@remix-run/{runtime}";
 import { json } from "@remix-run/{runtime}";
->>>>>>> e2ea9e42
 import crypto from "crypto";
 
 export const action: ActionFunction = async ({
