--- conflicted
+++ resolved
@@ -50,24 +50,8 @@
     if: github.repository == 'remix-run/remix'
     runs-on: ubuntu-latest
     steps:
-<<<<<<< HEAD
-      - name: 🛴 Kick off comment and deployment test workflows
-        env:
-          GITHUB_TOKEN: ${{ secrets.GITHUB_TOKEN }}
-          EVENT_TYPE: release
-          REPO: remix-run/remix
-          VERSION: ${{ github.ref }}
-        run: |
-          curl \
-            -H "Accept: application/json" \
-            -H "Authorization: token ${GITHUB_TOKEN}" \
-            --request POST \
-            --data '{ "event_type": "${EVENT_TYPE}", "client_payload": { "ref": "${VERSION}" } }' \
-            https://api.github.com/repos/${REPO}/dispatches
-=======
       - uses: peter-evans/repository-dispatch@v2
         with:
           token: ${{ secrets.NIGHTLY_PAT }}
           event-type: release
-          client-payload: '{ "ref": "${{ github.ref }}" }'
->>>>>>> 44cc2f48
+          client-payload: '{ "ref": "${{ github.ref }}" }'